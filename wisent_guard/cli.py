--- conflicted
+++ resolved
@@ -35,10 +35,7 @@
     generate_synthetic_pairs_cli,
     load_synthetic_pairs_cli,
 )
-<<<<<<< HEAD
-=======
 from .core.lm_eval_harness_ground_truth import LMEvalHarnessGroundTruth
->>>>>>> 5b347b1f
 from .core.model_config_manager import ModelConfigManager
 
 # Import caching infrastructure
@@ -4179,8 +4176,6 @@
         handle_agent_command(args)
     elif args.command == "model-config":
         handle_model_config_command(args)
-    elif args.command == "configure-model":
-        handle_configure_model_command(args)
     elif args.command == "optimize-classification":
         handle_classification_optimization_command(args)
     elif args.command == "optimize-steering":
@@ -4927,40 +4922,6 @@
         sys.exit(1)
 
 
-def handle_configure_model_command(args):
-    """Handle the configure-model command."""
-    from .core.user_model_config import user_model_configs
-    
-    model_name = args.model
-    
-    # Check if model already has a config
-    if user_model_configs.has_config(model_name) and not args.force:
-        print(f"ℹ️  Model '{model_name}' already has a configuration.")
-        print(f"   Use --force to reconfigure.")
-        
-        # Show current config
-        config = user_model_configs.get_config(model_name)
-        print(f"\n📋 Current configuration:")
-        print(f"   User token: {config.get('user_token')}")
-        print(f"   Assistant token: {config.get('assistant_token')}")
-        print(f"   Layer template: {config.get('layer_path_template')}")
-        return
-    
-    try:
-        # Prompt user for configuration
-        config = user_model_configs.prompt_and_save_config(model_name)
-        
-        print(f"\n✅ Model '{model_name}' configured successfully!")
-        print(f"   You can now use this model with wisent-guard.")
-        
-    except KeyboardInterrupt:
-        print("\n❌ Configuration cancelled.")
-        sys.exit(1)
-    except Exception as e:
-        print(f"\n❌ Error configuring model: {e}")
-        sys.exit(1)
-
-
 def handle_model_config_save(args, config_manager):
     """Handle saving model configuration."""
     print(f"💾 Saving configuration for model: {args.model}")
@@ -5153,13 +5114,8 @@
             print("   🚫 Classifier saving disabled")
 
         # Get tasks list
-<<<<<<< HEAD
-        tasks = getattr(args, 'tasks', None) or get_valid_task_names()
-        
-=======
         tasks = args.tasks or get_valid_task_names()
 
->>>>>>> 5b347b1f
         # Skip timing estimation if requested
         if not args.skip_timing_estimation:
             # Time estimation with calibration
@@ -5212,7 +5168,7 @@
             limit=args.limit,
             device=args.device,
             verbose=args.verbose,
-            tasks=tasks,
+            tasks=args.tasks,
             optimization_metric=args.optimization_metric,
             max_time_per_task_minutes=args.max_time_per_task,
             layer_range=args.layer_range,
@@ -5265,17 +5221,6 @@
             print(f"   🔧 Methods: {args.methods}")
             print(f"   🔢 Limit: {args.limit}")
             print(f"   ⏱️  Max time: {args.max_time} minutes")
-<<<<<<< HEAD
-            
-            kwargs.update({
-                'methods_to_test': args.methods,
-                'limit': args.limit,
-                'max_time_minutes': args.max_time,
-                'strength_range': args.strength_range,
-                'layer_range': args.layer_range
-            })
-            
-=======
 
             kwargs.update(
                 {
@@ -5286,7 +5231,6 @@
                 }
             )
 
->>>>>>> 5b347b1f
             result = run_steering_optimization(
                 model_name=args.model,
                 optimization_type="auto",
@@ -5398,62 +5342,10 @@
         else:
             print(f"❌ Unknown steering action: {args.steering_action}")
             sys.exit(1)
-<<<<<<< HEAD
-        
-        # Display optimization results
-        if result and not isinstance(result, dict) or 'error' not in result:
-            if hasattr(result, 'best_steering_strength'):
-                # SteeringOptimizationResult
-                print(f"\n✅ Steering optimization completed successfully!")
-                print(f"\n🏆 OPTIMAL CONFIGURATION:")
-                print(f"   📋 Task: {result.task_name}")
-                print(f"   🔧 Method: {result.best_steering_method}")
-                print(f"   📊 Layer: {result.best_steering_layer}")
-                print(f"   ⚡ Strength: {result.best_steering_strength:.2f}")
-                print(f"   📈 Score: {result.steering_effectiveness_score:.3f}")
-                print(f"   🔍 Configurations tested: {result.total_configurations_tested}")
-                
-                # Save result to config if it's an improvement
-                if result.steering_effectiveness_score > 0:
-                    from .core.model_config_manager import ModelConfigManager
-                    config_manager = ModelConfigManager()
-                    model_config = config_manager.load_model_config(args.model) or {}
-                    
-                    # Update steering configuration
-                    if 'steering_optimization' not in model_config:
-                        model_config['steering_optimization'] = {}
-                    
-                    model_config['steering_optimization'].update({
-                        'best_method': result.best_steering_method,
-                        'best_layer': result.best_steering_layer,
-                        'best_strength': result.best_steering_strength,
-                        'optimization_date': datetime.now().isoformat()
-                    })
-                    
-                    # Task-specific steering config
-                    if 'task_specific_steering' not in model_config:
-                        model_config['task_specific_steering'] = {}
-                    
-                    model_config['task_specific_steering'][result.task_name] = {
-                        'method': result.best_steering_method,
-                        'layer': result.best_steering_layer,
-                        'strength': result.best_steering_strength,
-                        'score': result.steering_effectiveness_score
-                    }
-                    
-                    config_manager.save_model_config(args.model, model_config)
-                    print(f"\n💾 Results saved to model config")
-            else:
-                print(f"\n✅ Steering optimization completed successfully!")
-        else:
-            print(f"\n❌ Steering optimization failed")
-        
-=======
 
         print("\n✅ Steering optimization completed successfully!")
         # Add more specific success information based on result type
 
->>>>>>> 5b347b1f
     except NotImplementedError as e:
         print(f"⚠️  Steering optimization not yet implemented: {e}")
         print(
@@ -5608,16 +5500,7 @@
             # Use all available tasks
             tasks = get_valid_task_names()
             print(f"   📋 Tasks: All {len(tasks)} available benchmarks")
-<<<<<<< HEAD
-        
-        # Use specific limits if provided, otherwise fall back to general limit
-        classification_limit = args.classification_limit if args.classification_limit is not None else args.limit
-        sample_size_limit = args.sample_size_limit if args.sample_size_limit is not None else args.limit
-        steering_limit = args.steering_limit if args.steering_limit is not None else args.limit
-        
-=======
-
->>>>>>> 5b347b1f
+
         # Skip timing estimation if requested
         if not args.skip_timing_estimation:
             # Create time estimator with calibration options
@@ -5646,9 +5529,9 @@
             # Get time estimate based on calibration
             total_time, phase_times = estimator.estimate_full_optimization_time(
                 num_tasks=len(tasks),
-                classification_limit=classification_limit,
+                classification_limit=args.classification_limit,
                 sample_sizes=args.sample_sizes,
-                sample_size_limit=sample_size_limit,
+                sample_size_limit=args.sample_size_limit,
                 include_sample_size_opt=not args.skip_sample_size,
                 include_classifier_training=not args.skip_classifier_training,
                 include_control_vectors=not args.skip_control_vectors,
@@ -5682,15 +5565,9 @@
 
         # Step 1: Classification optimization (unless skipped)
         if not args.skip_classification:
-<<<<<<< HEAD
-            print(f"\n📈 Step 1: Classification Parameter Optimization")
-            print(f"   🔢 Sample limit: {classification_limit}")
-            
-=======
             print("\n📈 Step 1: Classification Parameter Optimization")
             print(f"   🔢 Sample limit: {args.classification_limit}")
 
->>>>>>> 5b347b1f
             # Create a simple progress callback
             def classification_progress_callback(task_idx, task_name, status):
                 """Callback to track classification progress."""
@@ -5705,7 +5582,7 @@
 
             classification_results = run_classification_optimization(
                 model_name=args.model,
-                limit=classification_limit,
+                limit=args.classification_limit,
                 device=args.device,
                 verbose=args.verbose,
                 tasks=tasks,
@@ -5728,14 +5605,8 @@
         if not args.skip_sample_size:
             print("\n📏 Step 2: Sample Size Optimization")
             print(f"   🔢 Testing sample sizes: {args.sample_sizes}")
-<<<<<<< HEAD
-            print(f"   📊 Dataset limit: {sample_size_limit}")
-            
-            
-=======
             print(f"   📊 Dataset limit: {args.sample_size_limit}")
 
->>>>>>> 5b347b1f
             # Load model config to get optimal parameters
             from .core.model_config_manager import ModelConfigManager
 
@@ -5789,7 +5660,7 @@
                         token_aggregation=aggregation,
                         threshold=threshold,
                         sample_sizes=args.sample_sizes,
-                        dataset_limit=sample_size_limit,
+                        dataset_limit=args.sample_size_limit,
                         device=args.device,
                         verbose=False,  # Less verbose for batch processing
                         save_plot=args.save_plots,
@@ -5813,67 +5684,6 @@
             print(f"   📊 Successfully optimized {successful}/{len(tasks)} tasks")
 
         else:
-<<<<<<< HEAD
-            print(f"\n⏭️  Skipping sample size optimization")
-        
-        # Step 3: Steering optimization
-        if not args.skip_steering:
-            print(f"\n🎯 Step 3: Steering Optimization")
-            print(f"   🔧 Methods: {args.steering_methods}")
-            print(f"   📊 Layer range: {args.steering_layer_range or 'auto'}")
-            print(f"   🔢 Sample limit: {steering_limit}")
-            
-            # Import steering optimizer
-            from .core.steering_optimizer import run_steering_optimization
-            
-            # Run auto steering optimization
-            # If specific tasks were provided, optimize only those
-            steering_task_name = None
-            if len(tasks) == 1:
-                steering_task_name = tasks[0]
-            
-            steering_results = run_steering_optimization(
-                model_name=args.model,
-                optimization_type="auto",
-                task_name=steering_task_name,  # Single task or None for all
-                limit=steering_limit,
-                device=args.device,
-                verbose=args.verbose,
-                use_classification_config=True,
-                methods_to_test=args.steering_methods,
-                strength_range=args.steering_strength_range,
-                layer_range=args.steering_layer_range,
-                max_time_minutes=args.max_time_per_task * len(tasks)  # Total time budget
-            )
-            
-            if 'error' not in steering_results:
-                print(f"\n✅ Steering optimization completed!")
-                if steering_results.get('overall_best'):
-                    best = steering_results['overall_best']
-                    print(f"   🏆 Overall best configuration:")
-                    print(f"      • Method: {best['best_method']}")
-                    print(f"      • Layer: {best['best_layer']}")
-                    print(f"      • Strength: {best['best_strength']}")
-                    print(f"      • Score: {best['score']:.3f}")
-                    
-                if steering_results.get('tasks_optimized'):
-                    print(f"   📊 Optimized {len(steering_results['tasks_optimized'])} tasks")
-            else:
-                print(f"   ❌ Steering optimization failed: {steering_results['error']}")
-        else:
-            print(f"\n⏭️  Skipping steering optimization")
-        
-        # Step 4: Train final classifiers with optimal sample sizes
-        if not args.skip_classifier_training:
-            print(f"\n🎨 Step 4: Training Final Classifiers with Optimal Sample Sizes")
-            print(f"   💾 This ensures classifiers are cached for instant use")
-            
-            # Initialize config manager if not already done
-            if 'config_manager' not in locals():
-                from .core.model_config_manager import ModelConfigManager
-                config_manager = ModelConfigManager()
-            
-=======
             print("\n⏭️  Skipping sample size optimization")
 
         # Step 3: Train final classifiers with optimal sample sizes
@@ -5881,7 +5691,6 @@
             print("\n🎨 Step 3: Training Final Classifiers with Optimal Sample Sizes")
             print("   💾 This ensures classifiers are cached for instant use")
 
->>>>>>> 5b347b1f
             # Reload model config to get all optimal parameters
             model_config = config_manager.load_model_config(args.model)
 
@@ -5958,12 +5767,7 @@
                             )
 
                         # Update progress
-<<<<<<< HEAD
-                        pass
-                        
-=======
-
->>>>>>> 5b347b1f
+
                     except Exception as e:
                         print(f"      ❌ Error training classifier: {e}")
 
@@ -5974,18 +5778,7 @@
                 print(f"   📁 Saved to: {classifier_dir}")
 
                 # Update overall progress
-                pass
         else:
-<<<<<<< HEAD
-            print(f"\n⏭️  Skipping classifier training")
-        
-        # Step 5: Train control vectors with optimal parameters
-        if not args.skip_control_vectors:
-            print(f"\n🎮 Step 5: Training Control Vectors for Steering")
-            print(f"   🧲 This enables model steering for improved truthfulness")
-            
-            
-=======
             print("\n⏭️  Skipping classifier training")
 
         # Step 4: Train control vectors with optimal parameters
@@ -5993,7 +5786,6 @@
             print("\n🎮 Step 4: Training Control Vectors for Steering")
             print("   🧲 This enables model steering for improved truthfulness")
 
->>>>>>> 5b347b1f
             # Reload model config to get all optimal parameters
             model_config = config_manager.load_model_config(args.model)
 
@@ -6151,12 +5943,7 @@
                             print("      ❌ Failed to compute control vector")
 
                         # Update progress
-<<<<<<< HEAD
-                        pass
-                        
-=======
-
->>>>>>> 5b347b1f
+
                     except Exception as e:
                         print(f"      ❌ Error training control vector: {e}")
                         if args.verbose:
